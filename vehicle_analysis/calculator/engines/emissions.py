--- conflicted
+++ resolved
@@ -37,11 +37,7 @@
             )
         elif isinstance(vehicle, PHEVVehicle):
             return cls._calculate_phev_co2(
-<<<<<<< HEAD
-                vehicle, distance_km
-=======
                 vehicle, distance_km, energy_source
->>>>>>> d5a6af27
             )
         else:
             raise ValueError(f"Unsupported vehicle type: {type(vehicle)}")
